--- conflicted
+++ resolved
@@ -67,15 +67,10 @@
     in the env from the command, `gcloud auth application-default login`. Refer to the
     [Authentication docs](https://cloud.google.com/docs/authentication/production)
     for more info about the possible credential configurations.
-<<<<<<< HEAD
-    Args:
-=======
 
     Attributes:
->>>>>>> 564dccda
         service_account_file: Path to the service account JSON keyfile.
         service_account_info: The contents of the keyfile as a dict or JSON string.
-        project: Name of the project to use.
     Example:
         Load stored GCP credentials:
         ```python
@@ -88,12 +83,7 @@
     _block_type_name = "GCP Credentials"
 
     service_account_file: Optional[Path] = None
-<<<<<<< HEAD
-    service_account_info: Optional[Json] = None
-=======
     service_account_info: Optional[Union[Dict[str, str], Json]] = None
-    project: Optional[str] = None
->>>>>>> 564dccda
 
     @root_validator
     def provide_one_service_account_source(cls, values):
@@ -176,12 +166,8 @@
                 ).get_cloud_storage_client()
             example_get_client_flow()
             ```
-<<<<<<< HEAD
-            Gets a GCP Cloud Storage client from a JSON str.
-=======
 
             Gets a GCP Cloud Storage client from a dictionary.
->>>>>>> 564dccda
             ```python
             from prefect import flow
             from prefect_gcp.credentials import GcpCredentials
@@ -237,12 +223,8 @@
                 ).get_bigquery_client()
             example_get_client_flow()
             ```
-<<<<<<< HEAD
-            Gets a GCP BigQuery client from a JSON str.
-=======
 
             Gets a GCP BigQuery client from a dictionary.
->>>>>>> 564dccda
             ```python
             from prefect import flow
             from prefect_gcp.credentials import GcpCredentials
@@ -262,12 +244,8 @@
                 }
                 client = GcpCredentials(
                     service_account_info=service_account_info
-<<<<<<< HEAD
-                ).get_bigquery_client(json)
-=======
                 ).get_bigquery_client()
 
->>>>>>> 564dccda
             example_get_client_flow()
             ```
         """
@@ -302,12 +280,8 @@
                 ).get_secret_manager_client()
             example_get_client_flow()
             ```
-<<<<<<< HEAD
-            Gets a GCP Cloud Storage client from a JSON str.
-=======
 
             Gets a GCP Cloud Storage client from a dictionary.
->>>>>>> 564dccda
             ```python
             from prefect import flow
             from prefect_gcp.credentials import GcpCredentials
