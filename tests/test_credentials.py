--- conflicted
+++ resolved
@@ -1,11 +1,6 @@
 import json
-<<<<<<< HEAD
 from pathlib import Path, PosixPath
 from unittest.mock import Mock
-=======
-import os
-from pathlib import Path
->>>>>>> ee4353e0
 
 import pytest
 from prefect import flow, task
@@ -58,14 +53,9 @@
     """
     credentials = GcpCredentials(
         service_account_file=service_account_file
-<<<<<<< HEAD
     ).get_credentials_from_service_account()
     assert isinstance(credentials, PosixPath)
     assert str(credentials) == str(service_account_file)
-=======
-    )
-    assert str(credentials) == os.path.expanduser(service_account_file)
->>>>>>> ee4353e0
 
 
 def test_get_credentials_from_service_account_info(
